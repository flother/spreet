--- conflicted
+++ resolved
@@ -63,15 +63,7 @@
 
 /// Clap validator to ensure that an unsigned integer parsed from a string is non-negative.
 fn is_non_negative(s: &str) -> Result<u8, String> {
-<<<<<<< HEAD
     u8::from_str(s).map_err(|_| String::from("must be a non-negative number"))
-=======
-    u8::from_str(s)
-        .map_err(|_| String::from("must be a non-negative number"))
-        .and_then(|result| {
-            // u8 is inherently non-negative, so we just need to validate parsing
-            Ok(result)
-        })
 }
 
 /// Clap validator to ensure that an unsigned integer parsed from a string is no more than 6.
@@ -82,5 +74,4 @@
             i if i <= 6 => Ok(result),
             _ => Err(String::from("must be a number no more than 6")),
         })
->>>>>>> 4a43d922
 }